--- conflicted
+++ resolved
@@ -5,14 +5,9 @@
 import fetch, { BodyInit, Response } from "node-fetch";
 import { tmpdir } from "os";
 import parseTorrent, { Metafile } from "parse-torrent";
-<<<<<<< HEAD
 import { basename, dirname, join, posix, sep } from "path";
 import { dataMode } from "../config.template.cjs";
 import { InjectionResult, RenameResult } from "../constants.js";
-=======
-import { join, posix } from "path";
-import { InjectionResult } from "../constants.js";
->>>>>>> de47f627
 import { CrossSeedError } from "../errors.js";
 import { Label, logger, logOnce } from "../logger.js";
 import { getRuntimeConfig } from "../runtimeConfig.js";
@@ -350,7 +345,6 @@
 				formData.append("autoTMM", "false");
 				formData.append("savepath", corrected_save_path);
 			}
-<<<<<<< HEAD
 			if (shouldManuallyEnforceContentLayout || dataDirs.length > 0) {
 				if (shouldManuallyEnforceContentLayout) {
 					formData.append("contentLayout", "Subfolder");
@@ -361,11 +355,6 @@
 				formData.append("skip_checking", "true");
 				formData.append("paused", "false");
 			}
-=======
-			formData.append("contentLayout", contentLayout);
-			formData.append("skip_checking", "true");
-			formData.append("paused", "false");
->>>>>>> de47f627
 
 			// for some reason the parser parses the last kv pair incorrectly
 			// it concats the value and the sentinel
@@ -373,7 +362,6 @@
 
 			await this.request("/torrents/add", formData);
 
-<<<<<<< HEAD
 			if (shouldManuallyEnforceContentLayout) {
 				await this.request(
 					"/torrents/recheck",
@@ -421,8 +409,6 @@
 					X_WWW_FORM_URLENCODED);
 			}
 
-=======
->>>>>>> de47f627
 			unlink(tempFilepath).catch((error) => {
 				logger.debug(error);
 			});
