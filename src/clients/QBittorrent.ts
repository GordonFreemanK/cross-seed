--- conflicted
+++ resolved
@@ -6,12 +6,8 @@
 import { tmpdir } from "os";
 import parseTorrent, { Metafile } from "parse-torrent";
 import { basename, dirname, join, posix, sep } from "path";
-<<<<<<< HEAD
 import { dataMode, hardlinkDir } from "../config.template.cjs";
-import { InjectionResult, RenameResult } from "../constants.js";
-=======
 import { InjectionResult } from "../constants.js";
->>>>>>> 185c1a2c
 import { CrossSeedError } from "../errors.js";
 import { Label, logger, logOnce } from "../logger.js";
 import { getRuntimeConfig } from "../runtimeConfig.js";
@@ -354,13 +350,8 @@
 				formData.append("autoTMM", "false");
 				formData.append("savepath", corrected_save_path);
 			}
-<<<<<<< HEAD
-			if (dataDirs.length > 0) {
+			if (dataDirs && dataDirs.length > 0) {
 				formData.append("skip_checking", hardlinkDir ? "true" : "false");
-=======
-			if (dataDirs && dataDirs.length > 0) {
-				formData.append("skip_checking", "false");
->>>>>>> 185c1a2c
 				formData.append("paused", "true");
 			} else {
 				formData.append("contentLayout", contentLayout);
@@ -374,11 +365,7 @@
 
 			await this.request("/torrents/add", formData);
 
-<<<<<<< HEAD
-			if (dataDirs.length > 0 && !hardlinkDir) {
-=======
-			if (dataDirs && dataDirs.length > 0) {
->>>>>>> 185c1a2c
+			if (dataDirs && dataDirs.length > 0 && !hardlinkDir) {
 				const fileFormData = new FormData();
 				const file = newTorrent.files[0];
 				const isNestedFile = file.path.split(sep).length > 1;
