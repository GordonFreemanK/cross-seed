--- conflicted
+++ resolved
@@ -1,12 +1,6 @@
-<<<<<<< HEAD
 import { existsSync, symlinkSync, mkdirSync, readdirSync, statSync, writeFileSync } from "fs";
-import parseTorrent, { FileListing, Metafile } from "parse-torrent";
-import path, { basename, dirname, join, relative, sep } from "path";
-=======
-import { existsSync, statSync, writeFileSync } from "fs";
 import parseTorrent, { Metafile } from "parse-torrent";
 import path from "path";
->>>>>>> c155d3cc
 import { appDir } from "./configuration.js";
 import { Decision, TORRENT_CACHE_FOLDER } from "./constants.js";
 import { db } from "./db.js";
@@ -130,12 +124,8 @@
 	const { dataDirs, dataMode, hardlinkDir } = getRuntimeConfig();
 	const perfectMatch = compareFileTrees(candidateMeta, searchee);
 	if (perfectMatch) {
-<<<<<<< HEAD
-		await hardlinkExact(searchee.path, hardlinkDir);
+		await symlinkExact(searchee.path, hardlinkDir);
 		return { decision: Decision.MATCH, metafile: candidateMeta};
-=======
-		return { decision: Decision.MATCH, metafile: candidateMeta };
->>>>>>> c155d3cc
 	}
 	if (!dataDirs || dataDirs.length == 0) {
 		return { decision: Decision.FILE_TREE_MISMATCH };
@@ -143,55 +133,49 @@
 	if (
 		!statSync(searchee.path).isDirectory() &&
 		compareFileTreesIgnoringNames(candidateMeta, searchee) &&
-<<<<<<< HEAD
 		dataMode == "risky") {
 			if (hardlinkDir) {
-				const candidateParentDir = dirname(candidateMeta.files[0].path);
+				const candidateParentDir = path.dirname(candidateMeta.files[0].path);
 				var correctedHardlinkDir = hardlinkDir;
 				if (candidateParentDir != ".") {
-					if (!existsSync(join(hardlinkDir, candidateParentDir))) {
-						mkdirSync(join(hardlinkDir, candidateParentDir));
+					if (!existsSync(path.join(hardlinkDir, candidateParentDir))) {
+						mkdirSync(path.join(hardlinkDir, candidateParentDir));
 					}
-					correctedHardlinkDir = join(hardlinkDir, candidateParentDir);
+					correctedHardlinkDir = path.join(hardlinkDir, candidateParentDir);
 				}
-				hardlinkFile(dirname(searchee.path), correctedHardlinkDir, basename(searchee.path), basename(candidateMeta.files[0].path));
+				symlinkFile(
+					path.dirname(searchee.path),
+					correctedHardlinkDir,
+					path.basename(searchee.path),
+					path.basename(candidateMeta.files[0].path)
+				);
 			}
 			return { decision: Decision.MATCH_EXCEPT_PARENT_DIR, metafile: candidateMeta};
 		}
 	return { decision: Decision.FILE_TREE_MISMATCH };	
 }
 
-function hardlinkExact(oldPath: string, newPath: string) {
+function symlinkExact(oldPath: string, newPath: string) {
 	if (!newPath) {
 		return;
 	}
 	if (statSync(oldPath).isFile()) {
-		if (!existsSync(join(newPath, basename(oldPath)))) {
-			hardlinkFile(dirname(oldPath), newPath, basename(oldPath), basename(oldPath));
+		if (!existsSync(path.join(newPath, path.basename(oldPath)))) {
+			symlinkFile(path.dirname(oldPath), newPath, path.basename(oldPath), path.basename(oldPath));
 		}
 		return;
 	}
-	if (!existsSync(join(newPath, basename(oldPath)))) {
-		mkdirSync(join(newPath, basename(oldPath)));
-	}
-	readdirSync(oldPath).forEach(file => {hardlinkExact(join(oldPath, file), join(newPath, basename(oldPath)))});
-}
-
-function hardlinkFile(oldPath:string, newPath: string, oldName: string, newName: string) {
-	if (existsSync(join(newPath, newName))) {
+	if (!existsSync(path.join(newPath, path.basename(oldPath)))) {
+		mkdirSync(path.join(newPath, path.basename(oldPath)));
+	}
+	readdirSync(oldPath).forEach(file => {symlinkExact(path.join(oldPath, file), path.join(newPath, path.basename(oldPath)))});
+}
+
+function symlinkFile(oldPath:string, newPath: string, oldName: string, newName: string) {
+	if (existsSync(path.join(newPath, newName))) {
         return;
     }
-	symlinkSync(join(oldPath, oldName), join(newPath, newName));
-=======
-		dataMode == "risky"
-	) {
-		return {
-			decision: Decision.MATCH_EXCEPT_PARENT_DIR,
-			metafile: candidateMeta,
-		};
-	}
-	return { decision: Decision.FILE_TREE_MISMATCH };
->>>>>>> c155d3cc
+	symlinkSync(path.join(oldPath, oldName), path.join(newPath, newName));
 }
 
 function existsInTorrentCache(infoHash: string): boolean {
